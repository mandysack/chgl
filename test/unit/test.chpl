use Utilities;
use PropertyMap;
use AdjListHyperGraph;
use Time;
use Regexp;
use WorkQueue;
use Metrics;
use Components;
use Traversal;
use ReplicatedDist;
use FileSystem;

config const ValidIPRegex = "^(([0-9]|[1-9][0-9]|1[0-9]{2}|2[0-4][0-9]|25[0-5])\\.){3}([0-9]|[1-9][0-9]|1[0-9]{2}|2[0-4][0-9]|25[0-5])$";
config const datasetDirectory = "../../data/DNS/";
config const badDNSNamesRegex = "^[a-zA-Z]{4,5}\\.(pw|us|club|info|site|top)$";
config const preCollapseMetrics = true;
config const preCollapseComponents = true;
config const preCollapseBlacklist = true;
config const postCollapseMetrics = true;
config const postCollapseComponents = true;
config const postCollapseBlacklist = true;
config const postRemovalMetrics = true;
config const postRemovalComponents = true;
config const postRemovalBlacklist = true;
config const numMaxFiles = max(int(64));

var ValidIPRegexp = compile(ValidIPRegex);
var badDNSNamesRegexp = compile(badDNSNamesRegex);
var f = open("metrics.txt", iomode.cw).writer();
var t = new Timer();
var tt = new Timer();
var files : [0..-1] string;
tt.start();
var wq = new WorkQueue(string);

var badIPAddresses : domain(string);
var badDNSNames : domain(string);
for line in getLines("../../data/ip-most-wanted.txt") {
    badIPAddresses += line;
}
for line in getLines("../../data/dns-most-wanted.txt") {
    badDNSNames += line;
}

proc getMetrics(graph, prefix, doComponents) {
    f.writeln("(", prefix, ") #V = ", graph.numVertices);
    f.writeln("(", prefix, ") #E = ", graph.numEdges);
    f.flush();
    f.writeln("(", prefix, ") Vertex Degree Distribution:");
    {
        var vDeg = vertexDegreeDistribution(graph);
        for (deg, freq) in zip(vDeg.domain, vDeg) {
            if freq != 0 then f.writeln("\t", deg, ",", freq);
        }
    }
    f.flush();
    f.writeln("(", prefix, ") Edge Cardinality Distribution:");
    {
        var eDeg = edgeDegreeDistribution(graph);
        for (deg, freq) in zip(eDeg.domain, eDeg) {
            if freq != 0 then f.writeln("\t", deg, ",", freq);
        }
    }
    f.flush();
    if doComponents then for s in 1..3 {
        var components = getEdgeComponents(graph, s);
        var eMax = max reduce [component in components] component.size();
        var vMax = max reduce [component in components] (+ reduce for edge in component do graph.numNeighbors(edge));         
        var vComponentSizes : [1..vMax] int;
        var eComponentSizes : [1..eMax] int;
        forall component in components with (+ reduce vComponentSizes, + reduce eComponentSizes) {
            eComponentSizes[component.size()] += 1;
            var numVertices : int;
            for e in component {
                numVertices += graph.numNeighbors(e);
            }
            vComponentSizes[numVertices] += 1;
        }

        f.writeln("(", prefix, ") Vertex Connected Component Size Distribution (s = " + s + "):");
        for (sz, freq) in zip(vComponentSizes.domain, vComponentSizes) {
            if freq != 0 then f.writeln("\t" + sz + "," + freq);
        }
        f.flush();

        f.writeln("(", prefix, ") Edge Connected Component Size Distribution (s = " + s + "):");
        for (sz, freq) in zip(eComponentSizes.domain, eComponentSizes) {
            if freq != 0 then f.writeln("\t" + sz + "," + freq);
        }
        f.flush();
        delete components;
    }
}

proc searchBlacklist(graph, prefix) {
    var ioLock$ : sync bool;
    // Scan for most wanted...
    writeln("(" + prefix + ") Searching for known offenders...");
    var ioLock$ : sync bool;
    forall v in graph.getVertices() {
        var ip = graph.getProperty(v);
        if badIPAddresses.member(ip) {
            ioLock$ = true;
            writeln("(" + prefix + ") Found blacklisted ip address ", ip);
            
            // Print out its local neighbors...
            f.writeln("(" + prefix + ") Blacklisted IP Address: ", ip);
            for s in 1..3 {
                f.writeln("\tLocal Neighborhood (s=", s, "):");
                for neighbor in graph.walk(v, s) {
                    var str = "\t\t" + graph.getProperty(neighbor) + "\t";
                    for n in graph.getNeighbors(neighbor) {
                        str += graph.getProperty(n) + ",";
                    }
                    f.writeln(str[..str.size - 2]);
                    f.flush();
                }
                f.flush();
            }

            // Print out its component
            for s in 1..3 {
                f.writeln("\tComponent (s=", s, "):");
                for vv in vertexBFS(graph, v, s) {
                    var str = "\t\t" + graph.getProperty(vv) + "\t";
                    for n in graph.getNeighbors(vv) {
                        str += graph.getProperty(n) + ",";
                    }
                    f.writeln(str[..str.size - 2]);
                    f.flush();
                }
            }
<<<<<<< HEAD
          ioLock$;
=======
            ioLock$;
>>>>>>> e0d4b814
        }
    }
    forall e in graph.getEdges() {
        var dnsName = graph.getProperty(e);
        var isBadDNS = dnsName.matches(badDNSNamesRegexp);
        if badDNSNames.member(dnsName) || isBadDNS.size != 0 {
            ioLock$ = true;
            writeln("(" + prefix + ") Found blacklisted DNS Name ", dnsName);
            
            // Print out its local neighbors...
            f.writeln("(" + prefix + ") Blacklisted DNS Name: ", dnsName);
            for s in 1..3 {
                f.writeln("\tLocal Neighborhood (s=", s, "):");
                for neighbor in graph.walk(e, s) {
                    var str = "\t\t" + graph.getProperty(neighbor) + "\t";
                    for n in graph.getNeighbors(neighbor) {
                        str += graph.getProperty(n) + ",";
                    }
                    f.writeln(str[..str.size - 2]);
                    f.flush();
                }
                f.flush();
            }

            // Print out its component
            for s in 1..3 {
                f.writeln("\tComponent (s=", s, "):");
                for ee in edgeBFS(graph, e, s) {
                    var str = "\t\t" + graph.getProperty(ee) + "\t";
                    for n in graph.getNeighbors(ee) {
                        str += graph.getProperty(n) + ",";
                    }
                    f.writeln(str[..str.size - 2]);
                    f.flush();
                }
            }
<<<<<<< HEAD
          ioLock$;
=======
            ioLock$;
>>>>>>> e0d4b814
        }
    }
    writeln("Finished searching for blacklisted IPs...");
}

writeln("Constructing PropertyMap...");
t.start();
// Fill work queue with files to load up
var currLoc : int; 
var nFiles : int;
for fileName in listdir(datasetDirectory, dirs=false) {
    if !fileName.endsWith(".csv") then continue;
    if nFiles == numMaxFiles then break;
    files.push_back(fileName);
    wq.addWork(datasetDirectory + fileName, currLoc % numLocales);
    currLoc += 1;
    nFiles += 1;
}
wq.flush();

// Initialize property maps
var masterPropertyMap = EmptyPropertyMap;
{
    var propertyMapsDomain = {0..#here.maxTaskPar} dmapped Replicated();
    var propertyMaps : [propertyMapsDomain] PropertyMap(string, string);
    coforall loc in Locales do on loc {
        coforall tid in 0..#here.maxTaskPar {
            var propMap = new PropertyMap(string, string);
            while true {
                var (hasFile, fileName) = wq.getWork();
                if !hasFile {
                    break;
                }
                
                for line in getLines(fileName) {
                var attrs = line.split("\t");
                var qname = attrs[2];
                var rdata = attrs[4];

                // Empty IP or DNS
                if qname == "" || rdata == "" then continue;
                // IP Address as DNS Name
                var goodQName = qname.matches(ValidIPRegexp);
                if goodQName.size != 0 then continue;

                for ip in rdata.split(",") {
                    var goodIP = ip.matches(ValidIPRegexp);
                    if goodIP.size != 0 {
                    propMap.addVertexProperty(ip);
                    propMap.addEdgeProperty(qname);
                    }
                }
                }
            }
            propertyMaps[tid] = propMap;
        }
        // Do Merge...
        if propertyMaps.size > 1 {
            for propMap in propertyMaps[1..] {
                propertyMaps[0].append(propMap);
            }
        }
    }
    // Do Merge
    masterPropertyMap = propertyMaps[0];
    if numLocales > 1 {
        for loc in Locales do on loc {
            masterPropertyMap.append(propertyMaps[0]);
        }
    }
}

t.stop();
writeln("Reading Property Map: ", t.elapsed());
t.clear();

t.start();
writeln("Constructing HyperGraph...");
var graph = new AdjListHyperGraph(masterPropertyMap);

writeln("Adding inclusions to HyperGraph...");
// Fill work queue with files to load up
currLoc = 0;
nFiles = 0;
for fileName in files {    
    wq.addWork(datasetDirectory + fileName, currLoc % numLocales);
    currLoc += 1;
    nFiles += 1;
}
wq.flush();

coforall loc in Locales do on loc {
    coforall tid in 0..#here.maxTaskPar {
        while true {
            var (hasFile, fileName) = wq.getWork();
            if !hasFile {
                break;
            }
            
            for line in getLines(fileName) {
              var attrs = line.split("\t");
              var qname = attrs[2];
              var rdata = attrs[4];

              // Empty IP or DNS
              if qname == "" || rdata == "" then continue;
              // IP Address as DNS Name
              var goodQName = qname.matches(ValidIPRegexp);
              if goodQName.size != 0 then continue;

              for ip in rdata.split(",") {
                var goodIP = ip.matches(ValidIPRegexp);
                if goodIP.size != 0 {
                  graph.addInclusion(masterPropertyMap.getVertexProperty(ip), masterPropertyMap.getEdgeProperty(qname));
                }
              }
            }
        }
    }
}

t.stop();
writeln("Hypergraph Construction: ", t.elapsed());
t.clear();
writeln("Number of Inclusions: ", graph.getInclusions());

if preCollapseBlacklist {
    t.start();
    searchBlacklist(graph, "Pre-Collapse");
    t.stop();
    writeln("(Pre-Collapse) Blacklist Scan: ", t.elapsed(), " seconds...");
    t.clear();
}
if preCollapseMetrics {
    t.start();
    getMetrics(graph, "Pre-Collapse", preCollapseComponents);
    t.stop();
    writeln("(Pre-Collapse) Collected Metrics: ", t.elapsed());
    t.clear();
}

writeln("Collapsing HyperGraph...");
t.start();
var (vDupeHistogram, eDupeHistogram) = graph.collapse();
t.stop();
writeln("Collapsed Hypergraph: ", t.elapsed());
t.clear();

writeln("Number of Inclusions: ", graph.getInclusions());

f.writeln("Distribution of Duplicate Vertex Counts:");
for (deg, freq) in zip(vDupeHistogram.domain, vDupeHistogram) {
    if freq != 0 then f.writeln("\t", deg, ",", freq);
}
f.writeln("Distribution of Duplicate Edge Counts:");
for (deg, freq) in zip(eDupeHistogram.domain, eDupeHistogram) {
    if freq != 0 then f.writeln("\t", deg, ",", freq);
}

if postCollapseBlacklist {
    t.start();
    searchBlacklist(graph, "Post-Collapse");
    t.stop();
    writeln("(Post-Collapse) Blacklist Scan: ", t.elapsed(), " seconds...");
    t.clear();
}
if postCollapseMetrics {
    t.start();
    getMetrics(graph, "Post-Collapse", postCollapseComponents);
    t.stop();
    writeln("(Post-Collapse) Collected Metrics: ", t.elapsed(), " seconds...");
    t.clear();
}

writeln("Removing isolated components...");
t.start();
var numIsolatedComponents = graph.removeIsolatedComponents();
t.stop();
writeln("Removed isolated components: ", t.elapsed());
f.writeln("Isolated Components Removed: ", numIsolatedComponents);
t.clear();

writeln("Number of Inclusions: ", graph.getInclusions());

if postRemovalBlacklist {
    t.start();
    searchBlacklist(graph, "Post-Removal");
    t.stop();
    writeln("(Post-Removal) Blacklist Scan: ", t.elapsed(), " seconds...");
    t.clear();
}
if postRemovalMetrics {
    t.start();
    getMetrics(graph, "Post-Removal", postRemovalComponents);
    t.stop();
    writeln("(Post-Removal) Collected Metrics: ", t.elapsed(), " seconds...");
    t.clear();
}

writeln("Printing out collapsed graph without isolated components...");
var ff = open("collapsed-hypergraph.txt", iomode.cw).writer();
forall e in graph.getEdges() {
    var str = graph.getProperty(e) + "\t";
    for v in graph.getNeighbors(e) {
        str += graph.getProperty(v) + ",";
    }
    ff.writeln(str[1..#(str.size - 1)]);
}

writeln("Printing out components of collapsed graph without isolated components...");
var fff = open("collapsed-hypergraph-components.txt", iomode.cw).writer();
for s in 1..3 {
    fff.writeln("Vertex Connected Components (s = ", s, "): ");
    var numComponents = 1;
    for vc in getVertexComponents(graph, s) {
        fff.writeln("\tComponent #", numComponents);
        numComponents += 1;
        for v in vc {
            fff.writeln("\t\t", graph.getProperty(v));
        }
    }
    fff.flush();
    
    fff.writeln("Edge Connected Components (s = ", s, "): ");
    numComponents = 1;
    for ec in getEdgeComponents(graph, s) {
        fff.writeln("\tComponent #", numComponents);
        numComponents += 1;
        for e in ec {
            fff.writeln("\t\t", graph.getProperty(e));
        }
    }
    fff.flush();
}

f.close();
ff.close();
fff.close();

writeln("Finished in ", tt.elapsed(), " seconds...");<|MERGE_RESOLUTION|>--- conflicted
+++ resolved
@@ -130,11 +130,7 @@
                     f.flush();
                 }
             }
-<<<<<<< HEAD
           ioLock$;
-=======
-            ioLock$;
->>>>>>> e0d4b814
         }
     }
     forall e in graph.getEdges() {
@@ -171,11 +167,7 @@
                     f.flush();
                 }
             }
-<<<<<<< HEAD
           ioLock$;
-=======
-            ioLock$;
->>>>>>> e0d4b814
         }
     }
     writeln("Finished searching for blacklisted IPs...");
