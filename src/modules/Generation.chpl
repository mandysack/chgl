module Generation {

	use IO;
  	use Random;
  	use CyclicDist;
  	use AdjListHyperGraph;
  	use Math;
	use Sort;

	//Pending: Take seed as input
	//Returns index of the desired item
	proc get_random_element(elements, probabilities,randValue){
		var sum_probs = + reduce probabilities:real;
		var r = randValue*sum_probs: real;
		var temp_sum = 0.0: real;
		var the_index = -99;
		for i in probabilities.domain do
		{
			temp_sum += probabilities[i];
			if r <= temp_sum
			{
				the_index = i;
				break;
			}
		}
		return the_index; // this changed because of an error when trying to address an index within it, all indexes and the values contained should be equal anyway
	}

    proc fast_adjusted_erdos_renyi_hypergraph(graph, vertices_domain, edges_domain, p) {
    	var desired_vertex_degrees = [vertices_domain]: real;
    	var desired_edge_degrees = [edges_domain]: real;
    	var num_vertices = vertices_domain.size;
    	var num_edges = edges_domain.size;
    	forall i in vertices_domain{
    		desired_vertex_degrees[i] = num_edges*p;
    	}
    	forall i in edges_domain{
    		desired_edge_degrees[i] = num_vertices*p;
    	}
    	var inclusions_to_add = num_vertices*num_edges*log(p/(1-p)): int;
    	graph = fast_hypergraph_chung_lu(graph, vertices_domain, edges_domain, desired_vertex_degrees, desired_edge_degrees, inclusions_to_add);
    	return graph;
  }

  iter getPairs(adjList) {
    // Only iterate over smaller of vertices or edges in parallel...
    if adjList.numVertices > adjList.numEdges {
      for v in adjList.getVertices() {
        for e in adjList.getEdges() {
          yield (v,e);
        }
      }
    } else {
      for e in adjList.getEdges() {
        for v in adjList.getVertices() {
          yield (v,e);
        }
      }
    }
  }

  // Return a pair of all vertices and nodes in parallel
  iter getPairs(adjList, param tag : iterKind) where tag == iterKind.standalone {
    // Only iterate over smaller of vertices or edges in parallel...
    if adjList.numVertices > adjList.numEdges {
      forall v in adjList.getVertices() {
        for e in adjList.getEdges() {
          yield (v,e);
        }
      }
    } else {
      forall e in adjList.getEdges() {
        for v in adjList.getVertices() {
          yield (v,e);
        }
      }
    }
  }

//Pending: Take seed as input
  proc erdos_renyi_hypergraph(num_vertices, num_edges, p) {
      var randStream: RandomStream(real) = new RandomStream(real, 123);
      var graph = new AdjListHyperGraph(num_vertices, num_edges);

      forall (vertex, edge) in getPairs(graph) {
        // Note: Since currently we use a lock for NodeData, parallelism is stunted
				var nextRand = randStream.getNext();
				if nextRand <= p then
					graph.add_inclusion(vertex, edge);
			}

      return graph;
  }

	//Following the pseudo code provided in the paper: Measuring and Modeling Bipartite Graphs with Community Structure
	//proc fast_hypergraph_chung_lu(graph, num_vertices, num_edges, desired_vertex_degrees, desired_edge_degrees, inclusions_to_add){
	//	var sum_degrees = + reduce desired_vertex_degrees:int;
	//	var vertex_probabilities: [1..num_vertices] real;
	//	var edge_probabilities: [1..num_edges] real;
	//
	//	forall idx in desired_vertex_degrees.domain{
	//		vertex_probabilities[idx] = desired_vertex_degrees[idx]/sum_degrees:real;
	//	}
	//	forall idx in desired_edge_degrees.domain{
	//		edge_probabilities[idx] = desired_edge_degrees[idx]/sum_degrees:real;
	//	}
	//
	//	forall k in 1..inclusions_to_add
	//	{
	//		var vertex = get_random_element(desired_vertex_degrees, vertex_probabilities);
	//		var edge = get_random_element(desired_edge_degrees, edge_probabilities);
	//		//writeln("vertex,edge: ",vertex, edge);
	//		graph.add_inclusion(vertex, edge);//How to check duplicate edge??
	//	}
	//	return graph;
    	//}

	proc fast_hypergraph_chung_lu(graph, vertices_domain, edges_domain, desired_vertex_degrees, desired_edge_degrees, inclusions_to_add){
		var sum_degrees = + reduce desired_vertex_degrees:int;
		var vertex_probabilities: [vertices_domain] real;
		var edge_probabilities: [edges_domain] real;
		var randStream: RandomStream(real) = new RandomStream(real);
		forall idx in vertices_domain{
		      vertex_probabilities[idx] = desired_vertex_degrees[idx]/sum_degrees:real; ;
		}
		forall idx in edges_domain{
			edge_probabilities[idx] = desired_edge_degrees[idx]/sum_degrees:real;
		}
		forall k in 1..inclusions_to_add
		{
			var vertex = get_random_element(vertices_domain, vertex_probabilities,randStream.getNth(k));
			var edge = get_random_element(edges_domain, edge_probabilities,randStream.getNth(k+inclusions_to_add));
			//writeln("vertex,edge: ",vertex, edge);
			//if graph.check_unique(vertex,edge){
			graph.add_inclusion(vertex, edge);//How to check duplicate edge??
			//}
		}
		return graph;
	}

	proc fast_adjusted_hypergraph_chung_lu(graph, num_vertices, num_edges, desired_vertex_degrees, desired_edge_degrees){
		var inclusions_to_add =  + reduce desired_vertex_degrees:int;
		return fast_hypergraph_chung_lu(graph, num_vertices, num_edges, desired_vertex_degrees, desired_edge_degrees, inclusions_to_add);
	}

    // proc chung_lu_naive_hypergraph(desired_vertex_degrees, desired_edge_degrees, desired_num_edges){
    //     var randStream: RandomStream(real) = new RandomStream(real);
    //     const vertex_domain = {1..num_nodes} dmapped Cyclic(startIdx=0);
    //     const edge_domain = {1..num_edges} dmapped Cyclic(startIdx=0);
    //     var graph = new AdjListHyperGraph(vertices_dom = vertex_domain, edges_dom = edge_domain);
    //     for vertex in vertex_domain do
    //         for edge in edge_domain do
    //             p = (desired_vertex_degrees[vertex]*desired_edge_degrees[edge])/(2*desired_num_edges); #this needs more work
    //             var nextRand = randStream.getNext();
    //             if nextRand <= p then
    //                 graph.add_inclusion(vertex, edge);
    //     return graph;
    // }

    // proc chung_lu_fast_hypergraph(desired_vertex_degrees, desired_edge_degrees, desired_num_edges){
    //     const vertex_domain = {1..num_nodes} dmapped Cyclic(startIdx=0);
    //     const edge_domain = {1..num_edges} dmapped Cyclic(startIdx=0);
    //     var graph = new AdjListHyperGraph(vertices_dom = vertex_domain, edges_dom = edge_domain);
    //     var vertex_probabilities: [1..num_nodes] real;
    //     forall vertex in vertex_domain do
    //         p = desired_vertex_degrees[vertex]/desired_num_edges;
    //     var edge_probabilities: [1..num_edges] real;
    //     forall edge in edge_domain do
    //         p = desired_edge_degrees[edge]/desired_num_edges
    //     for k in {1..desired_num_edges} do
    //         vertex = get_random_element(vertex_domain, vertex_probabilities);
    //         edge = get_random_element(edge_domain, edge_probabilities);
    //         graph.add_inclusion(vertex, edge);
    //     return graph;
    // }

	proc bter_hypergraph(input_graph){
		//var original_vertex_degrees = input_graph.getVertexDegrees();
		//var original_edge_degrees = input_graph.getEdgeDegrees();
		//var original_vertex_metamorphosis_coefficient: real = input_graph.getVertexMetamorphosisCoef();
		//var original_edge_metamorphosis_coefficient: real = input_graph.getEdgeMetamorphosisCoef();	
		//return bter_hypergraph(vertex_degrees, edge_degrees, vertex_metamorph_coef, edge_metamorph_coef);
	
	}

	proc get_smallest_value_greater_than_one(sorted_array){
	}

	proc bter_hypergraph(vertex_degrees, edge_degrees, vertex_metamorph_coef, edge_metamorph_coef){
		var sorted_vertex_degrees = sort(vertex_degrees);
		var sorted_edge_degrees = sort(edge_degrees);
		var sorted_vertex_metamorphosis_coefs = sort(vertex_metamorph_coef);
		var sorted_edge_metamorphosis_coefs = sort(edge_metamorph_coef);
		var idv: int = get_smallest_value_greater_than_one(sorted_vertex_degrees);
		var idE: int = get_smallest_value_greater_than_one(sorted_edge_degrees);
		var numV: int = vertex_degrees.size;
		var numE: int = edge_degrees.size;
		var nV : int;
		var nE : int;
		var rho: real;
		var graph = AdjListHyperGraph(numV, numE);
		while (idv <= numV && idE <= numE){
			var dv = sorted_vertex_degrees[idv];
			var dE = sorted_edge_degrees[idE];
			var mv = sorted_vertex_metamorphosis_coefs[dv];
			var mE = sorted_edge_metamorphosis_coefs[dE];
			//nV, nE, rho = compute_params_for_affinity_blocks(dv, dE, mv, mE);
			if (idv > numV || idE > numE){
				break;
			}
			else{
				var vertices_domain : domain(int) = {idv..idv + nV};
				var edges_domain : domain(int) = {idE..idE + nE};
				fast_adjusted_erdos_renyi_hypergraph(graph, vertices_domain, edges_domain, rho);
			}
			idv += nV;
			idE += nE;
		}
<<<<<<< HEAD
    		forall (v, vDeg) in graph.forEachVertexDegree() {
      			var oldDeg = original_vertex_degrees[v.id];
      			original_vertex_degrees[v.id] = max(0, oldDeg - vDeg);
    		}
    		forall (e, eDeg) in graph.forEachEdgeDegree() {
      			var oldDeg = original_edge_degrees[e.id];
      			original_edge_degrees[e.id] = max(0, oldDeg - eDeg);
=======
    		forall (v, vDeg) in graph.forEachVertexDegrees() {
      			var oldDeg = vertex_degrees[v.id];
      			vertex_degrees[v.id] = max(0, oldDeg - vDeg);
    		}
    		forall (e, eDeg) in graph.forEachEdgeDegrees() {
      			var oldDeg = edge_degrees[e.id];
      			edge_degrees[e.id] = max(0, oldDeg - eDeg);
>>>>>>> c16a0d1c
    		}
		var sum_of_vertex_diff = + reduce vertex_degrees:int;
		var sum_of_edges_diff = + reduce edge_degrees:int;
		var inclusions_to_add = max(sum_of_vertex_diff, sum_of_edges_diff);
		return fast_hypergraph_chung_lu(graph, graph.vertices_dom, graph.edges_dom, vertex_degrees, edge_degrees, inclusions_to_add);
	}

}<|MERGE_RESOLUTION|>--- conflicted
+++ resolved
@@ -178,9 +178,9 @@
 		//var original_vertex_degrees = input_graph.getVertexDegrees();
 		//var original_edge_degrees = input_graph.getEdgeDegrees();
 		//var original_vertex_metamorphosis_coefficient: real = input_graph.getVertexMetamorphosisCoef();
-		//var original_edge_metamorphosis_coefficient: real = input_graph.getEdgeMetamorphosisCoef();	
+		//var original_edge_metamorphosis_coefficient: real = input_graph.getEdgeMetamorphosisCoef();
 		//return bter_hypergraph(vertex_degrees, edge_degrees, vertex_metamorph_coef, edge_metamorph_coef);
-	
+
 	}
 
 	proc get_smallest_value_greater_than_one(sorted_array){
@@ -216,15 +216,6 @@
 			idv += nV;
 			idE += nE;
 		}
-<<<<<<< HEAD
-    		forall (v, vDeg) in graph.forEachVertexDegree() {
-      			var oldDeg = original_vertex_degrees[v.id];
-      			original_vertex_degrees[v.id] = max(0, oldDeg - vDeg);
-    		}
-    		forall (e, eDeg) in graph.forEachEdgeDegree() {
-      			var oldDeg = original_edge_degrees[e.id];
-      			original_edge_degrees[e.id] = max(0, oldDeg - eDeg);
-=======
     		forall (v, vDeg) in graph.forEachVertexDegrees() {
       			var oldDeg = vertex_degrees[v.id];
       			vertex_degrees[v.id] = max(0, oldDeg - vDeg);
@@ -232,7 +223,6 @@
     		forall (e, eDeg) in graph.forEachEdgeDegrees() {
       			var oldDeg = edge_degrees[e.id];
       			edge_degrees[e.id] = max(0, oldDeg - eDeg);
->>>>>>> c16a0d1c
     		}
 		var sum_of_vertex_diff = + reduce vertex_degrees:int;
 		var sum_of_edges_diff = + reduce edge_degrees:int;
